"""
MIGHTI Simulation Script for a selected region: HIV and Health Conditions Interaction Modeling

This script initializes and runs an agent-based simulation using the MIGHTI framework
(built on StarSim and STI-Sim) to analyze the interplay between HIV and
other health conditions (HCs) in selected country. 
It loads demographic data, initializes diseases and networks, 
applies interventions, and analyzes prevalence and mortality outcomes for the selected period.

Key components:
- Loads parameters and prevalence data from CSV files.
- Initializes networks: maternal and structured sexual.
- Initializes HIV and HC modules.
- Sets up demographic modules (deaths, pregnancy).
- Applies HIV interventions (e.g., ART, VMMC).
- Computes and plots prevalence, mortality rates, and life expectancy.

To run: `python mighti_main.py`
"""


import logging
import mighti as mi
import numpy as np
import pandas as pd
import prepare_data_for_year
import starsim as ss
import stisim as sti


# Set up logging and random seeds for reproducibility
logger = logging.getLogger('MIGHTI')
logger.setLevel(logging.INFO) 


# ---------------------------------------------------------------------
# Simulation Settings
# ---------------------------------------------------------------------
n_agents = 10_000 
inityear = 2007
endyear = 2020
region = 'eswatini'


# ---------------------------------------------------------------------
# File paths
# ---------------------------------------------------------------------
# Parameters
csv_path_params = f'mighti/data/{region}_parameters.csv'

# Relative Risks
csv_path_interactions = "mighti/data/rel_sus.csv"

# Disease prevalence data
csv_prevalence = f'mighti/data/{region}_prevalence.csv'

# Fertility data 
csv_path_fertility = f'mighti/data/{region}_asfr.csv'

# Death data
csv_path_death = f'mighti/data/{region}_mortality_rates.csv'

# Age distribution data
csv_path_age = f'mighti/data/{region}_age_distribution_{inityear}.csv'

# Intervention 
csv_path_intervention = f'mighti/data/{region}_intervention.csv'


# Ensure required demographic files are prepared
prepare_data_for_year.prepare_data_for_year(region,inityear)
prepare_data_for_year.prepare_data(region)

# Data paths for post process
mx_path = f'mighti/data/{region}_mx.csv'
ex_path = f'mighti/data/{region}_ex.csv'


# ---------------------------------------------------------------------
# Load Parameters and Disease Configuration
# ---------------------------------------------------------------------
df = pd.read_csv(csv_path_params)
df.columns = df.columns.str.strip()

#healthconditions = [condition for condition in df.condition if condition != "HIV"]
# healthconditions = [condition for condition in df.condition if condition not in ["HIV", "TB", "HPV", "Flu", "ViralHepatitis"]]
# healthconditions = ['Type2Diabetes', 'ChronicKidneyDisease', 'CervicalCancer', 'ProstateCancer', 'RoadInjuries', 'DomesticViolence']
# healthconditions = []
healthconditions = ['Type2Diabetes','Depression']
diseases = ["HIV"] + healthconditions

ncd_df = df[df["disease_class"] == "ncd"]
chronic = ncd_df[ncd_df["disease_type"] == "chronic"]["condition"].tolist()
acute = ncd_df[ncd_df["disease_type"] == "acute"]["condition"].tolist()
remitting = ncd_df[ncd_df["disease_type"] == "remitting"]["condition"].tolist()
communicable_diseases = df[df["disease_class"] == "sis"]["condition"].tolist()


# ---------------------------------------------------------------------
# Prevalence Data and Analyzers
# ---------------------------------------------------------------------
prevalence_data_df = pd.read_csv(csv_prevalence)
prevalence_data, age_bins = mi.initialize_prevalence_data(
    diseases, prevalence_data=prevalence_data_df, inityear=inityear
)

def get_prevalence_function(disease):
    return lambda module, sim, size: mi.age_sex_dependent_prevalence(disease, prevalence_data, age_bins, sim, size)


# Initialize the PrevalenceAnalyzer
prevalence_analyzer = mi.PrevalenceAnalyzer(prevalence_data=prevalence_data, diseases=diseases)
survivorship_analyzer = mi.SurvivorshipAnalyzer()
deaths_analyzer = mi.DeathsByAgeSexAnalyzer()

death_cause_analyzer = mi.ConditionAtDeathAnalyzer(
    conditions=['hiv', 'type2diabetes'],
    condition_attr_map={
        'hiv': 'infected',
        'type2diabetes': 'affected'  
    }
)

# ---------------------------------------------------------------------
# Demographics and Networks
# ---------------------------------------------------------------------
death_rates = {'death_rate': pd.read_csv(csv_path_death), 'rate_units': 1}
death = ss.Deaths(death_rates) 
fertility_rate = {'fertility_rate': pd.read_csv(csv_path_fertility)}
pregnancy = ss.Pregnancy(pars=fertility_rate)

ppl = ss.People(n_agents, age_data=pd.read_csv(csv_path_age))

maternal = ss.MaternalNet()
structuredsexual = sti.StructuredSexual()
networks = [maternal, structuredsexual]


# -------------------------
# SDoH
# -------------------------

housing_module = mi.HousingSituation(prob=0.4)  # You can adjust this probability as needed
connectors = [housing_module]


# ---------------------------------------------------------------------
# Diseases
# ---------------------------------------------------------------------
hiv_disease = sti.HIV(init_prev=ss.bernoulli(get_prevalence_function('HIV')),
                      init_prev_data=None,   
                      p_hiv_death=None, 
                      include_aids_deaths=False, 
                      beta={'structuredsexual': [0.011023883426646121, 0.011023883426646121], 
                            'maternal': [0.044227226248848076, 0.044227226248848076]})
    # Best pars: {'hiv_beta_m2f': 0.011023883426646121, 'hiv_beta_m2c': 0.044227226248848076} seed: 12345

disease_objects = []

for disease in healthconditions:
    disease_class = getattr(mi, disease, None)
    if disease_class:
        init_prev = ss.bernoulli(get_prevalence_function(disease))
        disease_obj = disease_class(csv_path=csv_path_params, pars={"init_prev": init_prev})
        disease_objects.append(disease_obj)
        
disease_objects.append(hiv_disease)


# ---------------------------------------------------------------------
# Interactions
# ---------------------------------------------------------------------
ncd_hiv_rel_sus = df.set_index('condition')['rel_sus'].to_dict()
ncd_hiv_connector = mi.NCDHIVConnector(ncd_hiv_rel_sus)
interactions = [ncd_hiv_connector]

ncd_interactions = mi.read_interactions(csv_path_interactions) 
connectors.extend(mi.create_connectors(ncd_interactions))

interactions.extend(connectors)

# -------------------------
# Adherence
# -------------------------

adherence_connectors = [
    mi.create_adherence_connector('T2D_Tx'),
    mi.create_adherence_connector('ART'),
]
interactions.extend(adherence_connectors)


# ---------------------------------------------------------------------
# Interventions 
# ---------------------------------------------------------------------
# ART coverage among PLHIV (from 95-95-95 cascade estimates and Lancet data)
art_coverage_data = pd.DataFrame({
    'p_art': [0.10, 0.34, 0.50, 0.65, 0.741, 0.85]
}, index=[2003, 2010, 2013, 2014, 2016, 2022])

# HIV testing probabilities over time (estimated testing uptake)
test_prob_data = [0.10, 0.25, 0.60, 0.70, 0.80, 0.95]
test_years = [2003, 2005, 2007, 2010, 2014, 2016]

intervention_df = pd.read_csv(csv_path_intervention)
unified_product = ss.Tx(df=intervention_df, label='UnifiedTx')


hiv_test = sti.HIVTest(test_prob_data=test_prob_data, years=test_years)
art = sti.ART(coverage_data=art_coverage_data)
vmmc = sti.VMMC(pars={'future_coverage': {'year': 2015, 'prop': 0.30}})
prep = sti.Prep(pars={'coverage': [0, 0.05, 0.25], 'years': [2007, 2015, 2020]})

t2d_tx = mi.T2D_ReduceMortalityTx(product=unified_product, prob=1.0,rel_death_reduction=0.54,
                                  eligibility=lambda sim: sim.diseases.type2diabetes.affected.uids,
                                  label='T2D_ReduceMortalityTx')

depression_tx = mi.DepressionCare(product=unified_product, prob=0.1, label='depression_tx')

hospital_discharge = mi.ImproveHospitalDischarge(disease_name='depression', multiplier=10.0,
                                                 start_day=0,end_day=10,label='FastDischarge')

give_housing = mi.GiveHousingToDepressed(coverage=1, start_day=0)

# Define interventions using these data
interventions1 = [hiv_test, art, vmmc, prep]

interventions2 = [hiv_test, art, vmmc, prep, t2d_tx]

interventions3 = [t2d_tx]

interventions4 = [hospital_discharge]

interventions5 = [give_housing]

interventions6 = [hiv_test, art, vmmc, prep, depression_tx]
    

# ---------------------------------------------------------------------
# Utility: Get Modules
# ---------------------------------------------------------------------
def get_deaths_module(sim):
    for module in sim.modules:
        if isinstance(module, mi.DeathsByAgeSexAnalyzer):
            return module
    raise ValueError("Deaths module not found in the simulation. Make sure you've added the DeathsByAgeSexAnalyzer to your simulation configuration")

def get_pregnancy_module(sim):
    for module in sim.modules:
        if isinstance(module, ss.Pregnancy):
            return module
    raise ValueError("Pregnancy module not found in the simulation.")

print("Intervention types and labels:")
for i in interventions6:
    print(f"  - {type(i)} — {getattr(i, 'label', i)}")
    
# ---------------------------------------------------------------------
# Main Simulation
# ---------------------------------------------------------------------
if __name__ == '__main__':
    sim = ss.Sim(
        n_agents=n_agents,
        networks=networks,
        start=inityear,
        stop=endyear,
        people=ppl,
        demographics=[pregnancy, death],
        analyzers=[deaths_analyzer, survivorship_analyzer, prevalence_analyzer, death_cause_analyzer],
        diseases=disease_objects,
        connectors=interactions,
        interventions = interventions6,
        copy_inputs=False,
        label='With Interventions'
    )


    
    
    sim.init()
    # sim.housing_module = housing_module
        
    # Run the simulation
    sim.run()
    # sim.housing_module = housing_module

<<<<<<< HEAD
    # print(np.count_nonzero(housing_module.housing_unstable)) # without intervention
    
=======
    print(np.count_nonzero(housing_module.housing_unstable)) # without intervention 
    mi.plot_mean_prevalence(sim, prevalence_analyzer, 'Depression', prevalence_data_df, inityear, endyear)

>>>>>>> a13d2b75
    
    # # Mortality rates and life table
    # target_year = endyear - 1
    
    # obs_mx = prepare_data_for_year.extract_indicator_for_plot(mx_path, target_year, value_column_name='mx')
    # obs_ex = prepare_data_for_year.extract_indicator_for_plot(ex_path, target_year, value_column_name='ex')
    
    # # Get the modules
    # deaths_module = get_deaths_module(sim)
    # pregnancy_module = get_pregnancy_module(sim)
    
    # df_mx = mi.calculate_mortality_rates(sim, deaths_module, year=target_year, max_age=100, radix=n_agents)

    # df_mx_male = df_mx[df_mx['sex'] == 'Male']
    # df_mx_female = df_mx[df_mx['sex'] == 'Female']
    
    
    # life_table = mi.calculate_life_table_from_mx(sim, df_mx_male, df_mx_female, max_age=100)
    
    # mi.plot_mx_comparison(df_mx, obs_mx, year=target_year, age_interval=5)
    
    # # Plot life expectancy comparison
    # mi.plot_life_expectancy(life_table, obs_ex, year = target_year, max_age=100, figsize=(14, 10), title=None)
    # mi.plot_mean_prevalence(sim, prevalence_analyzer, 'Type2Diabetes', prevalence_data_df, inityear, endyear)
    
    # df = death_cause_analyzer.to_df()   
    # df['HIV only'] = df['died_hiv'] & ~df['died_type2diabetes']
    # df['T2D only'] = df['died_type2diabetes'] & ~df['died_hiv']
    # df['Both'] = df['died_hiv'] & df['died_type2diabetes']
    # df['Neither'] = ~df['died_hiv'] & ~df['died_type2diabetes']
    # counts = df[['HIV only', 'T2D only', 'Both', 'Neither']].sum()
    # print(counts)
    # df.groupby('sex')[['HIV only', 'T2D only', 'Both', 'Neither']].sum()
    
    # # df[['had_hiv', 'died_of_hiv', 'had_type2diabetes', 'died_of_type2diabetes']].sum()
    
       
    #### To run 2 simulation simultaneously #####
    # sim_without = ss.Sim(
    #     n_agents=n_agents,
    #     networks=networks,
    #     start=inityear,
    #     stop=endyear,
    #     people=ppl,
    #     demographics=[pregnancy, death],
    #     analyzers=[deaths_analyzer, survivorship_analyzer, prevalence_analyzer, death_cause_analyzer],
    #     diseases=disease_objects,
    #     connectors=interactions,
    #     interventions = interventions,
    #     copy_inputs=False,
    #     label='With Intervention'
    # )
    
    # sim_with = ss.Sim(
    #     n_agents=n_agents,
    #     networks=networks,
    #     start=inityear,
    #     stop=endyear,
    #     people=ppl,
    #     demographics=[pregnancy, death],
    #     analyzers=[deaths_analyzer, survivorship_analyzer, prevalence_analyzer, death_cause_analyzer],
    #     diseases=disease_objects,
    #     connectors=interactions,
    #     interventions = interventions1,
    #     copy_inputs=False,
    #     label='With HIV Intervention'
    # )
    
    # sim_with_both = ss.Sim(
    #     n_agents=n_agents,
    #     networks=networks,
    #     start=inityear,
    #     stop=endyear,
    #     people=ppl,
    #     demographics=[pregnancy, death],
    #     analyzers=[deaths_analyzer, survivorship_analyzer, prevalence_analyzer, death_cause_analyzer],
    #     diseases=disease_objects,
    #     connectors=interactions,
    #     interventions = interventions2,
    #     copy_inputs=False,
    #     label='With HIV and T2D ntervention'
    # )
 
    # msim = ss.MultiSim(sims=[sim_without, sim_with])
    # msim.run()
    
    # # Target year for evaluation
    # target_year = endyear - 1
    
    # # Load observed mortality and life expectancy
    # obs_mx = prepare_data_for_year.extract_indicator_for_plot(mx_path, target_year, value_column_name='mx')
    # obs_ex = prepare_data_for_year.extract_indicator_for_plot(ex_path, target_year, value_column_name='ex')
    
    # # Helper to extract mortality rates and life table from one sim
    # def process_life_table(sim):
    #     deaths_module = get_deaths_module(sim)
    #     df_mx = mi.calculate_mortality_rates(sim, deaths_module, year=target_year, max_age=100, radix=n_agents)
    #     df_mx_male = df_mx[df_mx['sex'] == 'Male']
    #     df_mx_female = df_mx[df_mx['sex'] == 'Female']
    #     life_table = mi.calculate_life_table_from_mx(sim, df_mx_male, df_mx_female, max_age=100)
    #     return df_mx, life_table
    
    # # Process both sims in MultiSim
    # df_mx_without, lt_without = process_life_table(msim.sims[0])
    # df_mx_with, lt_with = process_life_table(msim.sims[1])
    # df_mx_with_both, lt_with_both = process_life_table(msim.sims[2])
    
    # # Plot mx comparison (can pick one to compare to observed)
    # mi.plot_mx_comparison(df_mx_with, obs_mx, year=target_year, age_interval=5)
    
    # # Plot life expectancy: Sim with vs. without vs. Observed
    # mi.plot_life_expectancy_four(
    #     sim_no_intervention=lt_without,
    #     sim_hiv_only=lt_with,
    #     sim_both_interventions=lt_with_both,
    #     observed_data=obs_ex,
    #     year=target_year
    # )    <|MERGE_RESOLUTION|>--- conflicted
+++ resolved
@@ -283,15 +283,6 @@
     # Run the simulation
     sim.run()
     # sim.housing_module = housing_module
-
-<<<<<<< HEAD
-    # print(np.count_nonzero(housing_module.housing_unstable)) # without intervention
-    
-=======
-    print(np.count_nonzero(housing_module.housing_unstable)) # without intervention 
-    mi.plot_mean_prevalence(sim, prevalence_analyzer, 'Depression', prevalence_data_df, inityear, endyear)
-
->>>>>>> a13d2b75
     
     # # Mortality rates and life table
     # target_year = endyear - 1
