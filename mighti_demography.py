--- conflicted
+++ resolved
@@ -162,7 +162,6 @@
     deaths_module = get_deaths_module(sim)
     pregnancy_module = get_pregnancy_module(sim)
     
-<<<<<<< HEAD
     # Initialize lists to store yearly data
     # years = list(range(inityear + 1, endyear))
     simulated_imr = []
@@ -185,10 +184,8 @@
         'IMR': simulated_imr,
     })
     
-=======
-
     year = 2009
->>>>>>> 846acab5
+    
     # Load observed mortality rate data
     observed_death_data = pd.read_csv('demography/eswatini_mortality_rates.csv')
     
